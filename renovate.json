--- conflicted
+++ resolved
@@ -1,24 +1,13 @@
 {
   "$schema": "https://docs.renovatebot.com/renovate-schema.json",
-  "extends": [
-    "config:recommended"
-  ],
-  "baseBranches": [
-    "dev"
-<<<<<<< HEAD
-  ],
+  "extends": ["config:recommended"],
+  "baseBranches": ["dev"],
   "packageRules": [
     {
       "description": "Automerge non-major updates once CI succeeds",
-      "matchUpdateTypes": [
-        "major",
-        "minor",
-        "patch"
-      ],
+      "matchUpdateTypes": ["major", "minor", "patch"],
       "automerge": true,
       "automergeType": "pr"
     }
-=======
->>>>>>> be878c3a
   ]
 }